--- conflicted
+++ resolved
@@ -3,13 +3,8 @@
 # RAIJIN : Electric field analysis for molecular simulations
 
 ## What is ***Raijin***?
-<<<<<<< HEAD
-***Raijin*** is a python algorithm that employs MDanalysis engine to calculate Electric Field at any point inside
-the simulation box throughout MD trajectories. ***Raijin*** also includes a PyMOL plugin to visualize electric
-=======
 Raijin is a python algorithm that employs MDanalysis engine to calculate Electric Field at any point inside
 the simulation box throughout MD trajectories. Raijin also includes a PyMOL plugin to visualize electric
->>>>>>> 532fe9ee
 field vectors in your simulation box.
 
 Required packages:
@@ -23,14 +18,6 @@
 ------------------------------
 
 First, make sure you have all required packages installed. For MDanalysis installation procedures, [click here](https://www.mdanalysis.org/pages/installation_quick_start/).
-<<<<<<< HEAD
-
-After, just clone this repository into a folder of your choice:
-
-    git clone https://github.com/mdpoleto/raijin.git
-
-To easily call ***Raijin***, copy the directory pathway to its folder and include an alias in your ~/.bashrc:
-=======
 
 After, just clone this repository into a folder of your choice:
 
@@ -42,15 +29,9 @@
 
 To install the PyMOL plugin, open PyMOL > Plugin Manager and click on "Install New Plugin" tab.
 Load the ***Raijin*** plugin and use it via command-line within PyMOL. To usage instructions, read our FAQ.
->>>>>>> 532fe9ee
 
-    alias raijin="python /path/to/the/cloned/repository/raijin.py"
 
-<<<<<<< HEAD
-## Raijin Usage
-=======
 ## Usage and Examples
->>>>>>> 532fe9ee
 ------------------------------
 ***Raijin*** calculations are based on parameters that are provided via a configuration file,
 which can be obtained via the command:
@@ -96,33 +77,8 @@
 define as **selbond1 ---> selbond2**.
 
 * In ***COORDINATE*** mode, a list of [X,Y,Z] coordinates will serve as target point in all trajectory frames.
-<<<<<<< HEAD
 
 
 ***IMPORTANT***:
 * All selections must be compatible with MDAnalysis.
-* If COORDINATE mode, make sure you have fixed translations and orientations in your trajectory.
-
-
-## Raijin PyMOL plugin Usage
-
-To install the PyMOL plugin, open PyMOL > Plugin Manager and click on "Install New Plugin" tab.
-Load the ***Raijin*** plugin and use it via command-line within PyMOL. To usage instructions, read our FAQ.
-
-Our plugin has 3 functions:
-
-* **draw_bond_axis**: allows user to draw a vector illustrating the bond axis. By default: selection1 ---> selection2:
-    draw_bond_axis resid 160 and name OG, resname LIG and name C1, color=yellow, gap=0.5
-
-* **efield_point**: allows user to draw a vector illustrating the Electric field at a given coordinate point.
-    efield_point [0,0,0], [-1.68931390e+02,1.64390616e+02,6.58994183e+00], color=magenta, scale=0.01
-
-* **efield_bond**: allows user to draw a vector illustrating the Electric field at the midpoint between 2 atoms.
-    efield_point resid 160 and name OG, resname LIG and name C1, [-1.68931390e+02,1.64390616e+02,6.58994183e+00], color=magenta, scale=0.01
-=======
-
-
-***IMPORTANT***:
-* All selections must be compatible with MDAnalysis.
-* If COORDINATE mode, make sure you have fixed translations and orientations in your trajectory.
->>>>>>> 532fe9ee
+* If COORDINATE mode, make sure you have fixed translations and orientations in your trajectory.